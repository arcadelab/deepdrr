--- conflicted
+++ resolved
@@ -12,14 +12,6 @@
 
 def main():
     output_dir = test_utils.get_output_dir()
-<<<<<<< HEAD
-    data_dir = test_utils.download_sampledata("CTPelvic1K_sample")
-    print(data_dir)
-    ct = deepdrr.Volume.from_nifti(
-        data_dir / "dataset6_CLINIC_0001_data.nii.gz", use_thresholding=True
-    )
-    ct.supine()
-=======
     # data_dir = test_utils.download_sampledata("CTPelvic1K_sample")
     # print(data_dir)
     # ct = deepdrr.Volume.from_nifti(
@@ -27,7 +19,6 @@
     #     use_thresholding=True,
     # )
     # ct.supine()
->>>>>>> e4667dde
 
     # define the simulated C-arm
     carm = deepdrr.device.SimpleDevice()
