from __future__ import annotations
from re import T
<<<<<<< HEAD
from typing import Any, Union, Tuple, List, Optional, Dict, Type
from functools import cached_property
=======
from typing import Any, Union, Tuple, List, Optional, Dict, Type, TypeVar
>>>>>>> e3fa0610

import logging
from killeengeo import Point3D
import numpy as np
from pathlib import Path
import nibabel as nib
from pydicom.filereader import dcmread
import nrrd
from scipy.spatial.transform import Rotation
from scipy.interpolate import RegularGridInterpolator
import pyvista as pv
import killeengeo as kg

from ..pyrenderdrr import DRRMaterial
from .. import load_dicom
from .. import utils
from ..utils import data_utils
from ..utils import mesh_utils
from ..device import Device
from ..projector.material_coefficients import material_coefficients
from .renderable import Renderable
import pyrender
import trimesh
from trimesh.repair import fix_normals

# from deepdrr.utils.mesh_utils import polydata_to_trimesh


vtk, nps, vtk_available = utils.try_import_vtk()

log = logging.getLogger(__name__)

T = TypeVar("T", bound="Mesh")


class Mesh(Renderable):
    def __init__(
        self,
        anatomical_from_IJK: Optional[kg.FrameTransform] = None,
        world_from_anatomical: Optional[kg.FrameTransform] = None,
        anatomical_from_ijk: Optional[kg.FrameTransform] = None,
        mesh: pyrender.Mesh = None,
        **kwargs,
    ) -> None:
        if mesh is None:
            raise ValueError("mesh must be specified")

        self.mesh = mesh

        Renderable.__init__(
            self,
            anatomical_from_IJK=anatomical_from_IJK,
            world_from_anatomical=world_from_anatomical,
            anatomical_from_ijk=anatomical_from_ijk,
            **kwargs,
        )

    def set_enabled(self, enabled: bool) -> None:
        self.mesh.is_visible = enabled

    @property
    def enabled(self) -> bool:
        return self.mesh.is_visible

    def get_center(self) -> kg.Point3D:
        return kg.point(self.mesh.centroid)

    def get_bounding_box_in_world(self) -> Tuple[Point3D, Point3D]:
        raise NotImplementedError("TODO")

    @classmethod
    def from_stl(
        cls: Type[T],
        path: Union[Union[str, Path], List[Union[str, Path]]],
        material: Union[
            Union[str, DRRMaterial], List[Union[str, DRRMaterial]]
        ] = "iron",
        convert_to_RAS: bool = False,
        tag: Optional[str] = None,
        **kwargs,
    ) -> T:
        """Create a mesh for the given material with default density.

        Args:
            path (Union[str, Path]): Path to the STL file.
            material (str | DRRMaterial, optional): Material to use. Defaults to "iron".
            convert_to_RAS (bool, optional): Good practice is to store meshes in LPS coordinates. When loading a mesh
                from a CT file, such as a segmentation, that was saved in LPS coordinates, this should be set to True.
                Defaults to False.

        Returns:
            Mesh: The mesh.

        """
        if not isinstance(path, list):
            path = [path]

        path = [Path(p) for p in path]

        for p in path:
            if not p.exists():
                raise FileNotFoundError(f"Could not find file {p}")

        if not isinstance(material, list):
            material = [material]

        material = [
            DRRMaterial.from_name(m, tag=tag) if isinstance(m, str) else m
            for m in material
        ]

        prims = []
        for p, m in zip(path, material):
            mesh = mesh_utils.load_trimesh(p, convert_to_RAS=convert_to_RAS)
            fix_normals(mesh)
            prims.append(pyrender.Mesh.from_trimesh(mesh, material=m).primitives[0])

        mesh = pyrender.Mesh(primitives=prims)
        return cls(mesh=mesh, **kwargs)

<<<<<<< HEAD
    @cached_property
    def get_bounding_AABB(self):
        prims = self.mesh.primitives

        minpt = np.inf * np.ones(3)
        maxpt = -np.inf * np.ones(3)

        for prim in prims:
            positions = prim.positions
            minpt = np.minimum(minpt, np.min(positions, axis=0))
            maxpt = np.maximum(maxpt, np.max(positions, axis=0))

        return minpt, maxpt
    
    @cached_property
    def get_loose_bounding_sphere(self):
        # use the center of the AABB as the center of the sphere
        minpt, maxpt = self.get_bounding_AABB
        center = (minpt + maxpt) / 2

        # use the distance from the center to the furthest point as the radius
        prims = self.mesh.primitives
        radius = 0
        for prim in prims:
            positions = prim.positions
            radius = max(radius, np.max(np.linalg.norm(positions - center, axis=1)))

        return center, radius
=======

class LinearToolMesh(Mesh):
    """A mesh with a base and a tip defined in anatomical coordinates."""

    def __init__(
        self,
        base: kg.Point3D,
        tip: kg.Point3D,
        **kwargs,
    ) -> None:
        self.base = kg.point(base)
        self.tip = kg.point(tip)
        super().__init__(**kwargs)

    def align(
        self,
        a_in_world: kg.Point3D,
        b_in_world: kg.Point3D,
        progress: float = 1,
        distance: Optional[float] = None,
    ):
        """Align the renderable so that base and tip are aligned with a_in_world and b_in_world."""
        super().align(
            a_in_world,
            b_in_world,
            progress=progress,
            distance=distance,
            a=self.base,
            b=self.tip,
        )
>>>>>>> e3fa0610
<|MERGE_RESOLUTION|>--- conflicted
+++ resolved
@@ -1,11 +1,7 @@
 from __future__ import annotations
 from re import T
-<<<<<<< HEAD
-from typing import Any, Union, Tuple, List, Optional, Dict, Type
+from typing import Any, Union, Tuple, List, Optional, Dict, Type, TypeVar
 from functools import cached_property
-=======
-from typing import Any, Union, Tuple, List, Optional, Dict, Type, TypeVar
->>>>>>> e3fa0610
 
 import logging
 from killeengeo import Point3D
@@ -126,7 +122,6 @@
         mesh = pyrender.Mesh(primitives=prims)
         return cls(mesh=mesh, **kwargs)
 
-<<<<<<< HEAD
     @cached_property
     def get_bounding_AABB(self):
         prims = self.mesh.primitives
@@ -155,7 +150,7 @@
             radius = max(radius, np.max(np.linalg.norm(positions - center, axis=1)))
 
         return center, radius
-=======
+
 
 class LinearToolMesh(Mesh):
     """A mesh with a base and a tip defined in anatomical coordinates."""
@@ -185,5 +180,4 @@
             distance=distance,
             a=self.base,
             b=self.tip,
-        )
->>>>>>> e3fa0610
+        )